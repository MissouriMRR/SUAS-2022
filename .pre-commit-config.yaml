--- conflicted
+++ resolved
@@ -1,13 +1,3 @@
-<<<<<<< HEAD
-repos:
--   repo: https://github.com/ambv/black
-    rev: 21.10b0
-    hooks:
-    - id: black
-      language_version: python3.8
--   repo: https://github.com/pre-commit/pre-commit-hooks
-    rev: v4.0.1  # Use the ref you want to point at
-=======
 repo:
 - repo: https://github.com/ambv/black
     rev: stable
@@ -16,7 +6,6 @@
       language_version: python3.8
 - repo: https://github.com/pre-commit/pre-commit-hooks
     rev: v2.15.0  # Use the ref you want to point at
->>>>>>> 175a71af
     hooks:
     - id: trailing-whitespace
     - id: check-added-large-files

--- conflicted
+++ resolved
@@ -3,23 +3,15 @@
 # A comma-separated list of package or module names from where C extensions may
 # be loaded. Extensions are loading into the active Python interpreter and may
 # run arbitrary code.
-<<<<<<< HEAD
 extension-pkg-allow-list=cv2,
                          numpy
-=======
-extension-pkg-allow-list=cv2,numpy
->>>>>>> 0ec8a4c0
 
 # A comma-separated list of package or module names from where C extensions may
 # be loaded. Extensions are loading into the active Python interpreter and may
 # run arbitrary code. (This is an alternative name to extension-pkg-allow-list
 # for backward compatibility.)
-<<<<<<< HEAD
 extension-pkg-whitelist=cv2,
                         numpy
-=======
-extension-pkg-whitelist=cv2,numpy
->>>>>>> 0ec8a4c0
 
 # Return non-zero exit code if any of these messages/categories are detected,
 # even if score is above --fail-under value. Syntax same as enable. Messages
@@ -390,12 +382,8 @@
 # List of members which are set dynamically and missed by pylint inference
 # system, and so shouldn't trigger E1101 when accessed. Python regular
 # expressions are accepted.
-<<<<<<< HEAD
 generated-members=cv2.*,
                   numpy.*
-=======
-generated-members=cv2.*,numpy.*
->>>>>>> 0ec8a4c0
 
 # Tells whether missing members accessed in mixin class should be ignored. A
 # class is considered mixin if its name matches the mixin-class-rgx option.

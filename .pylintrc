[MASTER]

# A comma-separated list of package or module names from where C extensions may
# be loaded. Extensions are loading into the active Python interpreter and may
# run arbitrary code.
extension-pkg-allow-list=cv2,
                         numpy

# A comma-separated list of package or module names from where C extensions may
# be loaded. Extensions are loading into the active Python interpreter and may
# run arbitrary code. (This is an alternative name to extension-pkg-allow-list
# for backward compatibility.)
extension-pkg-whitelist=cv2,
                        numpy

# Return non-zero exit code if any of these messages/categories are detected,
# even if score is above --fail-under value. Syntax same as enable. Messages
# specified are enabled, while categories only check already-enabled messages.
fail-on=

# Specify a score threshold to be exceeded before program exits with error.
fail-under=10.0

# Files or directories to be skipped. They should be base names, not paths.
ignore=CVS

# Add files or directories matching the regex patterns to the ignore-list. The
# regex matches against paths and can be in Posix or Windows format.
ignore-paths=

# Files or directories matching the regex patterns are skipped. The regex
# matches against base names, not paths.
ignore-patterns=

# Python code to execute, usually for sys.path manipulation such as
# pygtk.require().
init-hook="from pylint.config import find_pylintrc; import os, sys; sys.path.append(os.path.dirname(find_pylintrc()))"

# Use multiple processes to speed up Pylint. Specifying 0 will auto-detect the
# number of processors available to use.
jobs=1

# Control the amount of potential inferred values when inferring a single
# object. This can help the performance when dealing with large functions or
# complex, nested conditions.
limit-inference-results=100

# List of plugins (as comma separa
# ted values of python module names) to load,
# usually to register additional checkers.
load-plugins=

# Pickle collected data for later comparisons.
persistent=yes

# Minimum Python version to use for version dependent checks. Will default to
# the version used to run pylint.
py-version=3.8

# When enabled, pylint would attempt to guess common misconfiguration and emit
# user-friendly hints instead of false-positive error messages.
suggestion-mode=yes

# Allow loading of arbitrary C extensions. Extensions are imported into the
# active Python interpreter and may run arbitrary code.
unsafe-load-any-extension=no


[MESSAGES CONTROL]

# Only show warnings with the listed confidence levels. Leave empty to show
# all. Valid levels: HIGH, INFERENCE, INFERENCE_FAILURE, UNDEFINED.
confidence=

# Disable the message, report, category or checker with the given id(s). You
# can either give multiple identifiers separated by comma (,) or put this
# option multiple times (only on the command line, not in the configuration
# file where it should appear only once). You can also use "--disable=all" to
# disable everything first and then reenable specific checks. For example, if
# you want to run only the similarities checker, you can use "--disable=all
# --enable=similarities". If you want to run only the classes checker, but have
# no Warning level messages displayed, use "--disable=all --enable=classes
# --disable=W".
disable=raw-checker-failed,
        bad-inline-option,
        locally-disabled,
        file-ignored,
        suppressed-message,
        useless-suppression,
        deprecated-pragma,
        use-symbolic-message-instead,
        too-many-public-methods,
        unsubscriptable-object

# Enable the message, report, category or checker with the given id(s). You can
# either give multiple identifier separated by comma (,) or put this option
# multiple time (only on the command line, not in the configuration file where
# it should appear only once). See also the "--disable" option for examples.
enable=c-extension-no-member


[REPORTS]

# Python expression which should return a score less than or equal to 10. You
# have access to the variables 'error', 'warning', 'refactor', and 'convention'
# which contain the number of messages in each category, as well as 'statement'
# which is the total number of statements analyzed. This score is used by the
# global evaluation report (RP0004).
evaluation=10.0 - ((float(5 * error + warning + refactor + convention) / statement) * 10)

# Template used to display messages. This is a python new-style format string
# used to format the message information. See doc for all details.
#msg-template=

# Set the output format. Available formats are text, parseable, colorized, json
# and msvs (visual studio). You can also give a reporter class, e.g.
# mypackage.mymodule.MyReporterClass.
output-format=text

# Tells whether to display a full report or only the messages.
reports=no

# Activate the evaluation score.
score=yes


[REFACTORING]

# Maximum number of nested blocks for function / method body
max-nested-blocks=5

# Complete name of functions that never returns. When checking for
# inconsistent-return-statements if a never returning function is called then
# it will be considered as an explicit return statement and no message will be
# printed.
never-returning-functions=sys.exit,argparse.parse_error


[BASIC]

# Naming style matching correct argument names.
argument-naming-style=snake_case

# Regular expression matching correct argument names. Overrides argument-
# naming-style.
#argument-rgx=

# Naming style matching correct attribute names.
attr-naming-style=snake_case

# Regular expression matching correct attribute names. Overrides attr-naming-
# style.
#attr-rgx=

# Bad variable names which should always be refused, separated by a comma.
bad-names=foo,
          bar,
          baz,
          toto,
          tutu,
          tata

# Bad variable names regexes, separated by a comma. If names match any regex,
# they will always be refused
bad-names-rgxs=

# Naming style matching correct class attribute names.
class-attribute-naming-style=any

# Regular expression matching correct class attribute names. Overrides class-
# attribute-naming-style.
#class-attribute-rgx=

# Naming style matching correct class constant names.
class-const-naming-style=UPPER_CASE

# Regular expression matching correct class constant names. Overrides class-
# const-naming-style.
#class-const-rgx=

# Naming style matching correct class names.
class-naming-style=PascalCase

# Regular expression matching correct class names. Overrides class-naming-
# style.
#class-rgx=

# Naming style matching correct constant names.
const-naming-style=UPPER_CASE

# Regular expression matching correct constant names. Overrides const-naming-
# style.
#const-rgx=

# Minimum line length for functions/classes that require docstrings, shorter
# ones are exempt.
docstring-min-length=-1

# Naming style matching correct function names.
function-naming-style=snake_case

# Regular expression matching correct function names. Overrides function-
# naming-style.
#function-rgx=

# Good variable names which should always be accepted, separated by a comma.
good-names=i,
           j,
           k,
           ex,
           Run,
           _,
           __,
           pk,
           x,
           y,
	   z

# Good variable names regexes, separated by a comma. If names match any regex,
# they will always be accepted
good-names-rgxs=

# Include a hint for the correct naming format with invalid-name.
include-naming-hint=no

# Naming style matching correct inline iteration names.
inlinevar-naming-style=any

# Regular expression matching correct inline iteration names. Overrides
# inlinevar-naming-style.
#inlinevar-rgx=

# Naming style matching correct method names.
method-naming-style=snake_case

# Regular expression matching correct method names. Overrides method-naming-
# style.
#method-rgx=

# Naming style matching correct module names.
module-naming-style=snake_case

# Regular expression matching correct module names. Overrides module-naming-
# style.
#module-rgx=

# Colon-delimited sets of names that determine each other's naming style when
# the name regexes allow several styles.
name-group=

# Regular expression which should only match function or class names that do
# not require a docstring.
no-docstring-rgx=^_

# List of decorators that produce properties, such as abc.abstractproperty. Add
# to this list to register other decorators that produce valid properties.
# These decorators are taken in consideration only for invalid-name.
property-classes=abc.abstractproperty

# Naming style matching correct variable names.
variable-naming-style=snake_case

# Regular expression matching correct variable names. Overrides variable-
# naming-style.
#variable-rgx=


[FORMAT]

# Expected format of line ending, e.g. empty (any line ending), LF or CRLF.
expected-line-ending-format=LF

# Regexp for a line that is allowed to be longer than the limit.
ignore-long-lines=^\s*(# )?<?https?://\S+>?$

# Number of spaces of indent required inside a hanging or continued line.
indent-after-paren=4

# String used as indentation unit. This is usually "    " (4 spaces) or "\t" (1
# tab).
indent-string='    '

# Maximum number of characters on a single line.
max-line-length=100

# Maximum number of lines in a module.
max-module-lines=1000

# Allow the body of a class to be on the same line as the declaration if body
# contains single statement.
single-line-class-stmt=no

# Allow the body of an if to be on the same line as the test if there is no
# else.
single-line-if-stmt=no


[LOGGING]

# The type of string formatting that logging methods do. `old` means using %
# formatting, `new` is for `{}` formatting.
logging-format-style=old

# Logging modules to check that the string format arguments are in logging
# function parameter format.
logging-modules=logging


[MISCELLANEOUS]

# List of note tags to take in consideration, separated by a comma.
notes=FIXME,
      XXX,
      TODO,
      DEBUG,
      BROKEN

# Regular expression of note tags to take in consideration.
#notes-rgx=


[SIMILARITIES]

# Comments are removed from the similarity computation
ignore-comments=yes

# Docstrings are removed from the similarity computation
ignore-docstrings=yes

# Imports are removed from the similarity computation
ignore-imports=no

# Signatures are removed from the similarity computation
ignore-signatures=no

# Minimum lines number of a similarity.
min-similarity-lines=4


[SPELLING]

# Limits count of emitted suggestions for spelling mistakes.
max-spelling-suggestions=4

# Spelling dictionary name. Available dictionaries: none. To make it work,
# install the 'python-enchant' package.
spelling-dict=

# List of comma separated words that should be considered directives if they
# appear and the beginning of a comment and should not be checked.
spelling-ignore-comment-directives=fmt: on,fmt: off,noqa:,noqa,nosec,isort:skip,mypy:

# List of comma separated words that should not be checked.
spelling-ignore-words=

# A path to a file that contains the private dictionary; one word per line.
spelling-private-dict-file=

# Tells whether to store unknown words to the private dictionary (see the
# --spelling-private-dict-file option) instead of raising a message.
spelling-store-unknown-words=no


[STRING]

# This flag controls whether inconsistent-quotes generates a warning when the
# character used as a quote delimiter is used inconsistently within a module.
check-quote-consistency=no

# This flag controls whether the implicit-str-concat should generate a warning
# on implicit string concatenation in sequences defined over several lines.
check-str-concat-over-line-jumps=no


[TYPECHECK]

# List of decorators that produce context managers, such as
# contextlib.contextmanager. Add to this list to register other decorators that
# produce valid context managers.
contextmanager-decorators=contextlib.contextmanager

# List of members which are set dynamically and missed by pylint inference
# system, and so shouldn't trigger E1101 when accessed. Python regular
# expressions are accepted.
generated-members=cv2.*,
                  numpy.*

# Tells whether missing members accessed in mixin class should be ignored. A
# class is considered mixin if its name matches the mixin-class-rgx option.
ignore-mixin-members=yes

# Tells whether to warn about missing members when the owner of the attribute
# is inferred to be None.
ignore-none=yes

# This flag controls whether pylint should warn about no-member and similar
# checks whenever an opaque object is returned when inferring. The inference
# can return multiple potential results while evaluating a Python object, but
# some branches might not be evaluated, which results in partial inference. In
# that case, it might be useful to still emit no-member and other checks for
# the rest of the inferred objects.
ignore-on-opaque-inference=yes

# List of class names for which member attributes should not be checked (useful
# for classes with dynamically set attributes). This supports the use of
# qualified names.
ignored-classes=optparse.Values,thread._local,_thread._local

# List of module names for which member attributes should not be checked
# (useful for modules/projects where namespaces are manipulated during runtime
# and thus existing member attributes cannot be deduced by static analysis). It
# supports qualified module names, as well as Unix pattern matching.
ignored-modules=

# Show a hint with possible names when a member name was not found. The aspect
# of finding the hint is based on edit distance.
missing-member-hint=yes

# The minimum edit distance a name should have in order to be considered a
# similar match for a missing member name.
missing-member-hint-distance=1

# The total number of similar names that should be taken in consideration when
# showing a hint for a missing member.
missing-member-max-choices=1

# Regex pattern to define which classes are considered mixins ignore-mixin-
# members is set to 'yes'
mixin-class-rgx=.*[Mm]ixin

# List of decorators that change the signature of a decorated function.
signature-mutators=


[VARIABLES]

# List of additional names supposed to be defined in builtins. Remember that
# you should avoid defining new builtins when possible.
additional-builtins=

# Tells whether unused global variables should be treated as a violation.
allow-global-unused-variables=yes

# List of names allowed to shadow builtins
allowed-redefined-builtins=

# List of strings which can identify a callback function by name. A callback
# name must start or end with one of those strings.
callbacks=cb_,
          _cb

# A regular expression matching the name of dummy variables (i.e. expected to
# not be used).
dummy-variables-rgx=_+$|(_[a-zA-Z0-9_]*[a-zA-Z0-9]+?$)|dummy|^ignored_|^unused_

# Argument names that match this expression will be ignored. Default to name
# with leading underscore.
ignored-argument-names=_.*|^ignored_|^unused_

# Tells whether we should check for unused import in __init__ files.
init-import=no

# List of qualified module names which can have objects that can redefine
# builtins.
redefining-builtins-modules=six.moves,past.builtins,future.builtins,builtins,io


[CLASSES]

# Warn about protected attribute access inside special methods
check-protected-access-in-special-methods=no

# List of method names used to declare (i.e. assign) instance attributes.
defining-attr-methods=__init__,
                      __new__,
                      setUp,
                      __post_init__

# List of member names, which should be excluded from the protected access
# warning.
exclude-protected=_asdict,
                  _fields,
                  _replace,
                  _source,
                  _make

# List of valid names for the first argument in a class method.
valid-classmethod-first-arg=cls

# List of valid names for the first argument in a metaclass class method.
valid-metaclass-classmethod-first-arg=cls


[DESIGN]

# List of regular expressions of class ancestor names to ignore when counting
# public methods (see R0903)
exclude-too-few-public-methods=

# List of qualified class names to ignore when counting class parents (see
# R0901)
ignored-parents=

# Maximum number of arguments for function / method.
max-args=8

# Maximum number of attributes for a class (see R0902).
<<<<<<< HEAD
max-attributes=8
=======
max-attributes=10
>>>>>>> f8de44bb

# Maximum number of boolean expressions in an if statement (see R0916).
max-bool-expr=5

# Maximum number of branch for function / method body.
max-branches=15

# Maximum number of locals for function / method body.
max-locals=20

# Maximum number of parents for a class (see R0901).
max-parents=7

# Maximum number of public methods for a class (see R0904).
max-public-methods=20

# Maximum number of return / yield for function / method body.
max-returns=8

# Maximum number of statements in function / method body.
max-statements=50

# Minimum number of public methods for a class (see R0903).
min-public-methods=2


[IMPORTS]

# List of modules that can be imported at any level, not just the top level
# one.
allow-any-import-level=

# Allow wildcard imports from modules that define __all__.
allow-wildcard-with-all=yes

# Analyse import fallback blocks. This can be used to support both Python 2 and
# 3 compatible code, which means that the block might have code that exists
# only in one or another interpreter, leading to false positives when analysed.
analyse-fallback-blocks=no

# Deprecated modules which should not be used, separated by a comma.
deprecated-modules=

# Output a graph (.gv or any supported image format) of external dependencies
# to the given file (report RP0402 must not be disabled).
ext-import-graph=

# Output a graph (.gv or any supported image format) of all (i.e. internal and
# external) dependencies to the given file (report RP0402 must not be
# disabled).
import-graph=

# Output a graph (.gv or any supported image format) of internal dependencies
# to the given file (report RP0402 must not be disabled).
int-import-graph=

# Force import order to recognize a module as part of the standard
# compatibility libraries.
known-standard-library=

# Force import order to recognize a module as part of a third party library.
known-third-party=enchant

# Couples of modules and preferred modules, separated by a comma.
preferred-modules=


[EXCEPTIONS]

# Exceptions that will emit a warning when being caught. Defaults to
# "BaseException, Exception".
overgeneral-exceptions=BaseException,
                       Exception<|MERGE_RESOLUTION|>--- conflicted
+++ resolved
@@ -505,11 +505,7 @@
 max-args=8
 
 # Maximum number of attributes for a class (see R0902).
-<<<<<<< HEAD
-max-attributes=8
-=======
 max-attributes=10
->>>>>>> f8de44bb
 
 # Maximum number of boolean expressions in an if statement (see R0916).
 max-bool-expr=5

[MASTER]

# A comma-separated list of package or module names from where C extensions may
# be loaded. Extensions are loading into the active Python interpreter and may
# run arbitrary code.
extension-pkg-allow-list=cv2,numpy

# A comma-separated list of package or module names from where C extensions may
# be loaded. Extensions are loading into the active Python interpreter and may
# run arbitrary code. (This is an alternative name to extension-pkg-allow-list
# for backward compatibility.)
<<<<<<< HEAD
extension-pkg-whitelist=cv2,numpy
=======
extension-pkg-whitelist=cv2
>>>>>>> 6c0a409f

# Return non-zero exit code if any of these messages/categories are detected,
# even if score is above --fail-under value. Syntax same as enable. Messages
# specified are enabled, while categories only check already-enabled messages.
fail-on=

# Specify a score threshold to be exceeded before program exits with error.
fail-under=10.0

# Files or directories to be skipped. They should be base names, not paths.
ignore=CVS

# Add files or directories matching the regex patterns to the ignore-list. The
# regex matches against paths and can be in Posix or Windows format.
ignore-paths=

# Files or directories matching the regex patterns are skipped. The regex
# matches against base names, not paths.
ignore-patterns=

# Python code to execute, usually for sys.path manipulation such as
# pygtk.require().
#init-hook=

# Use multiple processes to speed up Pylint. Specifying 0 will auto-detect the
# number of processors available to use.
jobs=1

# Control the amount of potential inferred values when inferring a single
# object. This can help the performance when dealing with large functions or
# complex, nested conditions.
limit-inference-results=100

# List of plugins (as comma separated values of python module names) to load,
# usually to register additional checkers.
load-plugins=

# Pickle collected data for later comparisons.
persistent=yes

# Minimum Python version to use for version dependent checks. Will default to
# the version used to run pylint.
py-version=3.8

# When enabled, pylint would attempt to guess common misconfiguration and emit
# user-friendly hints instead of false-positive error messages.
suggestion-mode=yes

# Allow loading of arbitrary C extensions. Extensions are imported into the
# active Python interpreter and may run arbitrary code.
unsafe-load-any-extension=no


[MESSAGES CONTROL]

# Only show warnings with the listed confidence levels. Leave empty to show
# all. Valid levels: HIGH, INFERENCE, INFERENCE_FAILURE, UNDEFINED.
confidence=

# Disable the message, report, category or checker with the given id(s). You
# can either give multiple identifiers separated by comma (,) or put this
# option multiple times (only on the command line, not in the configuration
# file where it should appear only once). You can also use "--disable=all" to
# disable everything first and then reenable specific checks. For example, if
# you want to run only the similarities checker, you can use "--disable=all
# --enable=similarities". If you want to run only the classes checker, but have
# no Warning level messages displayed, use "--disable=all --enable=classes
# --disable=W".
disable=raw-checker-failed,
        bad-inline-option,
        locally-disabled,
        file-ignored,
        suppressed-message,
        useless-suppression,
        deprecated-pragma,
        use-symbolic-message-instead,
		too-many-public-methods,
		unsubscriptable-object,
		bad-continuation

# Enable the message, report, category or checker with the given id(s). You can
# either give multiple identifier separated by comma (,) or put this option
# multiple time (only on the command line, not in the configuration file where
# it should appear only once). See also the "--disable" option for examples.
enable=c-extension-no-member


[REPORTS]

# Python expression which should return a score less than or equal to 10. You
# have access to the variables 'error', 'warning', 'refactor', and 'convention'
# which contain the number of messages in each category, as well as 'statement'
# which is the total number of statements analyzed. This score is used by the
# global evaluation report (RP0004).
evaluation=10.0 - ((float(5 * error + warning + refactor + convention) / statement) * 10)

# Template used to display messages. This is a python new-style format string
# used to format the message information. See doc for all details.
#msg-template=

# Set the output format. Available formats are text, parseable, colorized, json
# and msvs (visual studio). You can also give a reporter class, e.g.
# mypackage.mymodule.MyReporterClass.
output-format=text

# Tells whether to display a full report or only the messages.
reports=no

# Activate the evaluation score.
score=yes


[REFACTORING]

# Maximum number of nested blocks for function / method body
max-nested-blocks=5

# Complete name of functions that never returns. When checking for
# inconsistent-return-statements if a never returning function is called then
# it will be considered as an explicit return statement and no message will be
# printed.
never-returning-functions=sys.exit,argparse.parse_error


[BASIC]

# Naming style matching correct argument names.
argument-naming-style=snake_case

# Regular expression matching correct argument names. Overrides argument-
# naming-style.
#argument-rgx=

# Naming style matching correct attribute names.
attr-naming-style=snake_case

# Regular expression matching correct attribute names. Overrides attr-naming-
# style.
#attr-rgx=

# Bad variable names which should always be refused, separated by a comma.
bad-names=foo,
          bar,
          baz,
          toto,
          tutu,
          tata

# Bad variable names regexes, separated by a comma. If names match any regex,
# they will always be refused
bad-names-rgxs=

# Naming style matching correct class attribute names.
class-attribute-naming-style=any

# Regular expression matching correct class attribute names. Overrides class-
# attribute-naming-style.
#class-attribute-rgx=

# Naming style matching correct class constant names.
class-const-naming-style=UPPER_CASE

# Regular expression matching correct class constant names. Overrides class-
# const-naming-style.
#class-const-rgx=

# Naming style matching correct class names.
class-naming-style=PascalCase

# Regular expression matching correct class names. Overrides class-naming-
# style.
#class-rgx=

# Naming style matching correct constant names.
const-naming-style=UPPER_CASE

# Regular expression matching correct constant names. Overrides const-naming-
# style.
#const-rgx=

# Minimum line length for functions/classes that require docstrings, shorter
# ones are exempt.
docstring-min-length=-1

# Naming style matching correct function names.
function-naming-style=snake_case

# Regular expression matching correct function names. Overrides function-
# naming-style.
#function-rgx=

# Good variable names which should always be accepted, separated by a comma.
good-names=i,
           j,
           k,
           ex,
           Run,
           _,
           __,
           pk,
           x,
           y

# Good variable names regexes, separated by a comma. If names match any regex,
# they will always be accepted
good-names-rgxs=

# Include a hint for the correct naming format with invalid-name.
include-naming-hint=no

# Naming style matching correct inline iteration names.
inlinevar-naming-style=any

# Regular expression matching correct inline iteration names. Overrides
# inlinevar-naming-style.
#inlinevar-rgx=

# Naming style matching correct method names.
method-naming-style=snake_case

# Regular expression matching correct method names. Overrides method-naming-
# style.
#method-rgx=

# Naming style matching correct module names.
module-naming-style=snake_case

# Regular expression matching correct module names. Overrides module-naming-
# style.
#module-rgx=

# Colon-delimited sets of names that determine each other's naming style when
# the name regexes allow several styles.
name-group=

# Regular expression which should only match function or class names that do
# not require a docstring.
no-docstring-rgx=^_

# List of decorators that produce properties, such as abc.abstractproperty. Add
# to this list to register other decorators that produce valid properties.
# These decorators are taken in consideration only for invalid-name.
property-classes=abc.abstractproperty

# Naming style matching correct variable names.
variable-naming-style=snake_case

# Regular expression matching correct variable names. Overrides variable-
# naming-style.
#variable-rgx=


[FORMAT]

# Expected format of line ending, e.g. empty (any line ending), LF or CRLF.
expected-line-ending-format=

# Regexp for a line that is allowed to be longer than the limit.
ignore-long-lines=^\s*(# )?<?https?://\S+>?$

# Number of spaces of indent required inside a hanging or continued line.
indent-after-paren=4

# String used as indentation unit. This is usually "    " (4 spaces) or "\t" (1
# tab).
indent-string='    '

# Maximum number of characters on a single line.
max-line-length=100

# Maximum number of lines in a module.
max-module-lines=1000

# Allow the body of a class to be on the same line as the declaration if body
# contains single statement.
single-line-class-stmt=no

# Allow the body of an if to be on the same line as the test if there is no
# else.
single-line-if-stmt=no


[LOGGING]

# The type of string formatting that logging methods do. `old` means using %
# formatting, `new` is for `{}` formatting.
logging-format-style=old

# Logging modules to check that the string format arguments are in logging
# function parameter format.
logging-modules=logging


[MISCELLANEOUS]

# List of note tags to take in consideration, separated by a comma.
notes=FIXME,
      XXX,
      TODO

# Regular expression of note tags to take in consideration.
#notes-rgx=


[SIMILARITIES]

# Comments are removed from the similarity computation
ignore-comments=yes

# Docstrings are removed from the similarity computation
ignore-docstrings=yes

# Imports are removed from the similarity computation
ignore-imports=no

# Signatures are removed from the similarity computation
ignore-signatures=no

# Minimum lines number of a similarity.
min-similarity-lines=4


[SPELLING]

# Limits count of emitted suggestions for spelling mistakes.
max-spelling-suggestions=4

# Spelling dictionary name. Available dictionaries: none. To make it work,
# install the 'python-enchant' package.
spelling-dict=

# List of comma separated words that should be considered directives if they
# appear and the beginning of a comment and should not be checked.
spelling-ignore-comment-directives=fmt: on,fmt: off,noqa:,noqa,nosec,isort:skip,mypy:

# List of comma separated words that should not be checked.
spelling-ignore-words=

# A path to a file that contains the private dictionary; one word per line.
spelling-private-dict-file=

# Tells whether to store unknown words to the private dictionary (see the
# --spelling-private-dict-file option) instead of raising a message.
spelling-store-unknown-words=no


[STRING]

# This flag controls whether inconsistent-quotes generates a warning when the
# character used as a quote delimiter is used inconsistently within a module.
check-quote-consistency=no

# This flag controls whether the implicit-str-concat should generate a warning
# on implicit string concatenation in sequences defined over several lines.
check-str-concat-over-line-jumps=no


[TYPECHECK]

# List of decorators that produce context managers, such as
# contextlib.contextmanager. Add to this list to register other decorators that
# produce valid context managers.
contextmanager-decorators=contextlib.contextmanager

# List of members which are set dynamically and missed by pylint inference
# system, and so shouldn't trigger E1101 when accessed. Python regular
# expressions are accepted.
generated-members=cv2.*,numpy.*

# Tells whether missing members accessed in mixin class should be ignored. A
# class is considered mixin if its name matches the mixin-class-rgx option.
ignore-mixin-members=yes

# Tells whether to warn about missing members when the owner of the attribute
# is inferred to be None.
ignore-none=yes

# This flag controls whether pylint should warn about no-member and similar
# checks whenever an opaque object is returned when inferring. The inference
# can return multiple potential results while evaluating a Python object, but
# some branches might not be evaluated, which results in partial inference. In
# that case, it might be useful to still emit no-member and other checks for
# the rest of the inferred objects.
ignore-on-opaque-inference=yes

# List of class names for which member attributes should not be checked (useful
# for classes with dynamically set attributes). This supports the use of
# qualified names.
ignored-classes=optparse.Values,thread._local,_thread._local

# List of module names for which member attributes should not be checked
# (useful for modules/projects where namespaces are manipulated during runtime
# and thus existing member attributes cannot be deduced by static analysis). It
# supports qualified module names, as well as Unix pattern matching.
ignored-modules=

# Show a hint with possible names when a member name was not found. The aspect
# of finding the hint is based on edit distance.
missing-member-hint=yes

# The minimum edit distance a name should have in order to be considered a
# similar match for a missing member name.
missing-member-hint-distance=1

# The total number of similar names that should be taken in consideration when
# showing a hint for a missing member.
missing-member-max-choices=1

# Regex pattern to define which classes are considered mixins ignore-mixin-
# members is set to 'yes'
mixin-class-rgx=.*[Mm]ixin

# List of decorators that change the signature of a decorated function.
signature-mutators=


[VARIABLES]

# List of additional names supposed to be defined in builtins. Remember that
# you should avoid defining new builtins when possible.
additional-builtins=

# Tells whether unused global variables should be treated as a violation.
allow-global-unused-variables=yes

# List of names allowed to shadow builtins
allowed-redefined-builtins=

# List of strings which can identify a callback function by name. A callback
# name must start or end with one of those strings.
callbacks=cb_,
          _cb

# A regular expression matching the name of dummy variables (i.e. expected to
# not be used).
dummy-variables-rgx=_+$|(_[a-zA-Z0-9_]*[a-zA-Z0-9]+?$)|dummy|^ignored_|^unused_

# Argument names that match this expression will be ignored. Default to name
# with leading underscore.
ignored-argument-names=_.*|^ignored_|^unused_

# Tells whether we should check for unused import in __init__ files.
init-import=no

# List of qualified module names which can have objects that can redefine
# builtins.
redefining-builtins-modules=six.moves,past.builtins,future.builtins,builtins,io


[CLASSES]

# Warn about protected attribute access inside special methods
check-protected-access-in-special-methods=no

# List of method names used to declare (i.e. assign) instance attributes.
defining-attr-methods=__init__,
                      __new__,
                      setUp,
                      __post_init__

# List of member names, which should be excluded from the protected access
# warning.
exclude-protected=_asdict,
                  _fields,
                  _replace,
                  _source,
                  _make

# List of valid names for the first argument in a class method.
valid-classmethod-first-arg=cls

# List of valid names for the first argument in a metaclass class method.
valid-metaclass-classmethod-first-arg=cls


[DESIGN]

# List of regular expressions of class ancestor names to ignore when counting
# public methods (see R0903)
exclude-too-few-public-methods=

# List of qualified class names to ignore when counting class parents (see
# R0901)
ignored-parents=

# Maximum number of arguments for function / method.
max-args=5

# Maximum number of attributes for a class (see R0902).
max-attributes=7

# Maximum number of boolean expressions in an if statement (see R0916).
max-bool-expr=5

# Maximum number of branch for function / method body.
max-branches=12

# Maximum number of locals for function / method body.
max-locals=20

# Maximum number of parents for a class (see R0901).
max-parents=7

# Maximum number of public methods for a class (see R0904).
max-public-methods=20

# Maximum number of return / yield for function / method body.
max-returns=6

# Maximum number of statements in function / method body.
max-statements=50

# Minimum number of public methods for a class (see R0903).
min-public-methods=1


[IMPORTS]

# List of modules that can be imported at any level, not just the top level
# one.
allow-any-import-level=

# Allow wildcard imports from modules that define __all__.
allow-wildcard-with-all=no

# Analyse import fallback blocks. This can be used to support both Python 2 and
# 3 compatible code, which means that the block might have code that exists
# only in one or another interpreter, leading to false positives when analysed.
analyse-fallback-blocks=no

# Deprecated modules which should not be used, separated by a comma.
deprecated-modules=

# Output a graph (.gv or any supported image format) of external dependencies
# to the given file (report RP0402 must not be disabled).
ext-import-graph=

# Output a graph (.gv or any supported image format) of all (i.e. internal and
# external) dependencies to the given file (report RP0402 must not be
# disabled).
import-graph=

# Output a graph (.gv or any supported image format) of internal dependencies
# to the given file (report RP0402 must not be disabled).
int-import-graph=

# Force import order to recognize a module as part of the standard
# compatibility libraries.
known-standard-library=

# Force import order to recognize a module as part of a third party library.
known-third-party=enchant

# Couples of modules and preferred modules, separated by a comma.
preferred-modules=


[EXCEPTIONS]

# Exceptions that will emit a warning when being caught. Defaults to
# "BaseException, Exception".
overgeneral-exceptions=BaseException,
                       Exception<|MERGE_RESOLUTION|>--- conflicted
+++ resolved
@@ -9,11 +9,7 @@
 # be loaded. Extensions are loading into the active Python interpreter and may
 # run arbitrary code. (This is an alternative name to extension-pkg-allow-list
 # for backward compatibility.)
-<<<<<<< HEAD
 extension-pkg-whitelist=cv2,numpy
-=======
-extension-pkg-whitelist=cv2
->>>>>>> 6c0a409f
 
 # Return non-zero exit code if any of these messages/categories are detected,
 # even if score is above --fail-under value. Syntax same as enable. Messages
